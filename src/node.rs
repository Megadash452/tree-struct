--- conflicted
+++ resolved
@@ -1,6 +1,5 @@
 use super::*;
-use ptrplus::AsPtr;
-use std::{ptr::NonNull, marker::PhantomPinned};
+use std::{ptr::eq as ptr_eq, marker::PhantomPinned};
 
 /// Helper struct to build a [`Tree`] of [`Node`]s.
 ///
@@ -42,11 +41,7 @@
 #[derive(Debug, Default)]
 pub struct NodeBuilder<T> {
     pub content: T,
-<<<<<<< HEAD
-    pub children: Vec<Self>
-=======
     pub children: Vec<Self>,
->>>>>>> 2cd8e53e
 }
 impl<T> NodeBuilder<T> {
     /// New [`NodeBuilder`] using [Builder Pattern](https://rust-unofficial.github.io/patterns/patterns/creational/builder.html).
@@ -64,66 +59,40 @@
     /// Create a new [`Tree`] from nodes with **children** and **content**.
     /// The children will be made into [`Pin`]ned [`Node`]s with the proper **parent**.
     pub fn build(self) -> Tree<T> {
-<<<<<<< HEAD
-        let mut tree = Tree::from(Rc::new(RefCell::new(Node {
-            content: self.content,
-            parent: None,
-            children: vec![]
-        })));
-    
-        tree.root_mut().children = Self::build_children(Rc::downgrade(&tree.root), self.children);
-    
-        tree
-    }
-    fn build_children(parent: WeakNode<T>, children: Vec<Self>) -> Vec<StrongNode<T>> {
-        children.into_iter()
-            .map(|builder| {
-                let mut child = Rc::new(RefCell::new(Node {
-                    content: builder.content,
-                    parent: Some(Weak::clone(&parent)),
-                    children: vec![]
-                }));
-
-                unsafe {
-                    Rc::get_mut_unchecked(&mut child)
-                }.get_mut().children = Self::build_children(Rc::downgrade(&child), builder.children);
-
-                child
-            })
-            .collect()
-=======
-        let mut root = Box::pin(Node {
+        // Do not pin at first to be able to `Rc::downgrade()` freely.
+        let root = Rc::new(RefCell::new(Node {
             content: self.content,
             parent: None,
             children: vec![],
             _pin: PhantomPinned,
-        });
-
-        unsafe { root.as_mut().get_unchecked_mut() }.children = Self::build_children(
-            root.ptr(),
+        }));
+    
+        root.borrow_mut().children = Self::build_children(
+            Rc::downgrade(&root),
             self.children
         );
-
-        Tree::from(root)
->>>>>>> 2cd8e53e
-    }
-    fn build_children(parent: Parent<Node<T>>, children: Vec<Self>) -> Vec<Owned<Node<T>>> {
-        children
-            .into_iter()
+        
+        // Can be pinned here because no other unpinned Rcs exist
+        Tree::from(unsafe { Pin::new_unchecked(root) })
+    }
+    fn build_children(parent: Weak<Node<T>>, children: Vec<Self>) -> Vec<Strong<Node<T>>> {
+        children.into_iter()
             .map(|builder| {
-                let mut child = Box::pin(Node {
+                // Do not pin at first to be able to `Rc::downgrade()` freely.
+                let child = Rc::new(RefCell::new(Node {
                     content: builder.content,
-                    parent: Some(parent),
+                    parent: Some(Weak::clone(&parent)),
                     children: vec![],
                     _pin: PhantomPinned,
-                });
-
-                unsafe { child.as_mut().get_unchecked_mut() }.children = Self::build_children(
-                    child.ptr(),
+                }));
+
+                child.borrow_mut().children = Self::build_children(
+                    Rc::downgrade(&child),
                     builder.children
                 );
 
-                child
+                // Can be pinned here because no other unpinned Rcs exist
+                unsafe { Pin::new_unchecked(child) }
             })
             .collect()
     }
@@ -131,8 +100,8 @@
 
 pub struct Node<T> {
     pub content: T,
-    parent: Option<Parent<Self>>,
-    children: Vec<Owned<Self>>,
+    parent: Option<Weak<Self>>,
+    children: Vec<Strong<Self>>,
     _pin: PhantomPinned,
 }
 impl<T> Node<T> {
@@ -141,69 +110,69 @@
         NodeBuilder::new(content)
     }
 
-    /// Get an *immutable reference* to the `parent` [`Node`] of `self`.
-    /// To get a *mutable reference*,
-    /// call [`crate::Tree::borrow_descendant()`] from the owner [`Tree`] with `self.parent().ptr()`.
-    pub fn parent(&self) -> Option<&Self> {
-        self.parent.map(|p| unsafe { p.as_ref() })
-    }
-<<<<<<< HEAD
-    pub fn parent<'a>(self: &Ref<'a, Self>) -> Option<Ref<'a, Self>> {
-        self.parent.as_ref().and_then(Weak::upgrade).map(|p| p.borrow())
-=======
-    /// Holds references to each **child**.
-    /// /// To get a *mutable reference* to one of the **children**,
-    /// call [`crate::Tree::borrow_descendant()`] from the owner [`Tree`] with `self.parent().ptr()`.
-    pub fn children(&self) -> Box<[&Self]> {
+    /// Get a [`Strong`] reference to **this** [`Node`]'s **parent**,
+    /// which can be [`mutably`](RefCell::borrow_mut()) and [`immutably`](RefCell::borrow()) borrowed.
+    pub fn parent(&self) -> Option<Strong<Self>> {
+        self.parent
+            .as_ref()
+            .and_then(|p| unsafe {
+                Some(Pin::new_unchecked(Weak::upgrade(p)?))
+            })
+    }
+    /// Get [`Strong`] references to **this** [`Node`]'s **children**,
+    /// which can be [`mutably`](RefCell::borrow_mut()) and [`immutably`](RefCell::borrow()) borrowed.
+    pub fn children(&self) -> Box<[Strong<Self>]> {
         self.children
             .iter()
-            .map(|child| child.as_ref().get_ref())
+            .map(|child| Pin::clone(child))
             .collect()
->>>>>>> 2cd8e53e
-    }
-
-    /// A [`Node`] is a **descendant** of another [`Node`] if:
-    /// 1. The two [`Node`]s are not the same ([`std::ptr::eq()`]).
-    /// 2. Looking up the [`Tree`] from `other`, `self` is found to be one of `other`'s ancestors. (Not recursive).
-    fn is_descendant(&self, other: NonNull<Self>) -> bool {
-        if self.is_same_as(other) {
-            return false;
-        }
-
-        let mut ancestor = unsafe { other.as_ref() }.parent();
-
-        while let Some(node) = ancestor {
-            if self.is_same_as(node) {
-                return true;
-            }
-            ancestor = node.parent();
-        }
-
-        false
-    }
-    fn find_self_next<'a>(&self, iter: impl Iterator<Item = &'a Owned<Self>>) -> Option<&'a Self> {
-        let mut iter = iter.map(|sib| sib.as_ref().get_ref());
-        iter.find(|sib| self.is_same_as(*sib));
-        iter.next()
+    }
+
+    // /// A [`Node`] is a **descendant** of another [`Node`] if:
+    // /// 1. The two [`Node`]s are not the same ([`std::ptr::eq()`]).
+    // /// 2. Looking up the [`Tree`] from `other`, `self` is found to be one of `other`'s ancestors. (Not recursive).
+    // fn is_descendant(&self, other: Ref<Self>) -> bool {
+    //     if ptr_eq(self, &*other) {
+    //         return false;
+    //     }
+    //
+    //     let mut ancestor = other.parent();
+    //
+    //     while let Some(node) = ancestor {
+    //         if ptr_eq(self, node.as_ptr()) {
+    //             return true;
+    //         }
+    //         ancestor = node.borrow().parent();
+    //     }
+    //
+    //     false
+    // }
+    fn find_self_next<'a>(&'a self, mut iter: impl Iterator<Item = &'a Strong<Self>>) -> Option<Strong<Self>> {
+        // Check through all children of parent until `self` is found.
+        // Should not use `RefCell::borrow()` because it can cause an unecessary panic!
+        iter.find(|sib|
+            ptr_eq(self, sib.as_ptr())
+        );
+        iter.next().map(Pin::clone)
     }
 
     /// Returns the [`Node`] immediately following this one in the **parent**'s [`children`](Node::children).
     /// Otherwise returns [`None`] if `self` has no **parent**, or if it is the *last* child of the **parent**.
-    pub fn next_sibling(&self) -> Option<&Self> {
-        self.find_self_next(self.parent()?.children.iter())
+    pub fn next_sibling(&self) -> Option<Strong<Self>> {
+        self.find_self_next(self.parent()?.borrow().children.iter())
     }
     /// Returns the [`Node`] immediately preceeding this one in the **parent**'s [`children`](Node::children).
     /// Otherwise returns [`None`] if `self` has no **parent**, or if it is the *first* child of the **parent**.
-    pub fn prev_sibling(&self) -> Option<&Self> {
-        self.find_self_next(self.parent()?.children.iter().rev())
+    pub fn prev_sibling(&self) -> Option<Strong<Self>> {
+        self.find_self_next(self.parent()?.borrow().children.iter().rev())
     }
 
     /// Pushes the **child** to the end of **self**'s *children*.
-    pub fn append_child(self: Pin<&mut Self>, mut child: Tree<T>) {
+    pub fn append_child(self: Pin<&mut Self>, child: Tree<T>) {
         // Compiler ensures `self != child.root`.
         unsafe {
             let this = self.get_unchecked_mut();
-            child.root_mut().get_unchecked_mut().parent = Some(NonNull::new_unchecked(this));
+            child.root().borrow_mut().parent = Some(todo!());
             this.children.push(child.root)
         }
     }
@@ -212,102 +181,32 @@
         // Compiler ensures `self != child.root`.
         unsafe {
             let this = self.get_unchecked_mut() ;
-            child.root_mut().get_unchecked_mut().parent = Some(NonNull::new_unchecked(this));
+            child.root().borrow_mut().parent = Some(todo!());
             this.children.insert(index, child.root)
         }
     }
 
-    /// See [`crate::Tree::detach_descendant()`].
-    /// TODO: Don't know if should make it public.
-    ///
-    /// **descendant** does not have to be `mut`.
-    /// It should be enough to assert that the whole [`Tree`] is `mut`, so by extension the **descendant** is also `mut`.
-    pub(super) fn detach_descendant(self: Pin<&mut Self>, descendant: NonNull<Self>) -> Option<Tree<T>> {
-        if !self.is_descendant(descendant) {
-            return None;
-        }
-
-        let parent = unsafe { descendant.as_ref().parent.unwrap().as_mut() };
+    /// Removes **this** [`Node`] from its **parent** and returns the *detached [`Node`]* with ownership (aka a [`Tree`]).
+    /// If `self` has no **parent**, either because it is a *root* or it is not part of a [`Tree`], this will return [`None`].
+    pub fn detach(self: Pin<&mut Self>) -> Option<Tree<T>> {
+        let parent = self.parent()?;
+        let mut parent = parent.borrow_mut();
 
         // Find the index of **descendant** to remove it from its parent's children list
         let index = parent.children.iter()
-            .position(|child| descendant.as_ptr() == child.ptr().as_ptr())
+            .position(|child| ptr_eq(self.as_ref().get_ref(), child.as_ptr()))
             .expect("Node is not found in its parent");
 
         // If children is not UnsafeCell, use std::mem::transmute(parent.children.remove(index)).
-        let mut root = parent.children.remove(index);
-        unsafe { root.as_mut().get_unchecked_mut() }.parent = None;
+        let root = parent.children.remove(index);
+        root.borrow_mut().parent = None;
         Some(Tree::from(root))
     }
-
-    /// See [`crate::Tree::borrow_descendant()`].
-    /// TODO: Don't know if should make it public.
-    ///
-    /// **descendant** does not have to be `mut`.
-    /// It should be enough to assert that the whole [`Tree`] is `mut`, so by extension the **descendant** is also `mut`.
-    pub(super) fn borrow_descendant(self: Pin<&mut Self>, descendant: NonNull<Self>) -> Option<Pin<&mut Self>> {
-        if self.is_descendant(descendant) {
-            Some(unsafe { Pin::new_unchecked(&mut *descendant.as_ptr()) })
-        } else {
-            None
-        }
-    }
-
-<<<<<<< HEAD
-    // /// Remove this [`Node`] from its **parent** (if it has one).
-    // /// 
-    // /// TODO: how this should be used
-    // /// 
-    // /// Ownership of the **child** [`Node`] is ***transferred to the caller***.
-    // pub fn detach_self(self: &mut Rc<Self>) -> Tree<T> {
-    //     if let Some(parent) = &self.parent {
-    //         let parent = unsafe {
-    //             &mut (*(Rc::as_ptr(&parent.upgrade().unwrap()) as *mut Self))
-    //         };
-    //
-    //         // Find the index of the node to be removed in its parent's children list.
-    //         // Will be = parent.children.len() if not found.
-    //         let mut index = 0;
-    //         for child in &parent.children {
-    //             if self.is_same_as(child) {
-    //                 break
-    //             }
-    //             index += 1
-    //         }
-    //
-    //         if index < parent.children.len() {
-    //             unsafe {
-    //                 (*(Rc::as_ptr(self) as *mut Self)).parent = None;
-    //             }
-    //         }
-    //     }
-    //
-    //     Rc::clone(self).into()
-    // }
-=======
-    #[inline]
-    /// Iterate over all the [`Node`]s of the *subtree* (including `self`) using **Breadth-First Search**.
-    pub fn iter_bfs(&self) -> IterBFS<T> {
-        IterBFS::new(self)
-    }
-    #[inline]
-    /// Iterate over all the [`Node`]s of the *subtree* (including `self`) using **Depth-First Search**.
-    pub fn iter_dfs(&self) -> IterDFS<T> {
-        IterDFS::new(self)
-    }
->>>>>>> 2cd8e53e
 
     #[inline]
     /// Whether two [`Node`]s are the same (that is, they reference the same object).
-    pub fn is_same_as(&self, other: impl AsPtr<Raw = Self>) -> bool {
-        std::ptr::eq(self, other.as_ptr())
-    }
-    #[inline]
-    /// Get a *[`NonNull`] pointer* for **self**, which should only be treated as a `*const Self`.
-    /// Useful for [`Tree::detach_descendant`] and [`Tree::borrow_descendant`].
-    /// To get a *raw pointer* (*const Self) do `.ptr().as_ptr()`.
-    pub fn ptr(&self) -> NonNull<Self> {
-        NonNull::from(self)
+    pub fn is_same_as(&self, other: Strong<Self>) -> bool {
+        ptr_eq(self, other.as_ptr())
     }
 }
 
@@ -331,27 +230,30 @@
     ///
     /// For a method that clones the [`Node`] but *not* its subtree, see [`Node::clone`].
     pub fn clone_deep(&self) -> Tree<T> {
-        let mut root = Box::pin(self.clone());
-
-        unsafe { root.as_mut().get_unchecked_mut() }.children = self.clone_children_deep(root.ptr());
-
-        Tree::from(root)
-    }
-    fn clone_children_deep(&self, parent: Parent<Self>) -> Vec<Owned<Self>> {
+        // Do not pin at first to be able to `Rc::downgrade()` freely.
+        let root = Rc::new(RefCell::new(self.clone()));
+
+        root.borrow_mut().children = self.clone_children_deep(Rc::downgrade(&root));
+
+        // Can be pinned here because no other unpinned Rcs exist
+        Tree::from(unsafe { Pin::new_unchecked(root) })
+    }
+    fn clone_children_deep(&self, parent: Weak<Self>) -> Vec<Strong<Self>> {
         self.children
             .iter()
-            .map(|node| {
-                let mut child = Box::pin(node.as_ref().get_ref().clone());
-                let mut_child = unsafe { child.as_mut().get_unchecked_mut() };
-                mut_child.parent = Some(parent);
-                mut_child.children = node.clone_children_deep(mut_child.ptr());
-                child
+            .map(|child| {
+                // Do not pin at first to be able to `Rc::downgrade()` freely.
+                let cloned = Rc::new(RefCell::new(child.borrow().clone()));
+                cloned.borrow_mut().parent = Some(Weak::clone(&parent));
+                cloned.borrow_mut().children = child.borrow().clone_children_deep(Rc::downgrade(&cloned));
+                // Can be pinned here because no other unpinned Rcs exist
+                unsafe { Pin::new_unchecked(cloned) }
             })
             .collect()
     }
 }
 
-/// Can't implement the [`Default`] trait because a [`Node`] can't exist without being wrapped in a [`Pin`]ned [`UnsafeCell`].
+/// Can't implement the [`Default`] trait because a [`Node`] can't exist without being wrapped in a [`Pin`]ned pointer.
 impl<T: Default> Node<T> {
     #[allow(clippy::should_implement_trait)]
     pub fn default() -> Tree<T> {
@@ -371,7 +273,9 @@
             .field("content", &self.content)
             .field(
                 "parent",
-                &self.parent.map(|p| unsafe { &p.as_ref().content }),
+                &self.parent.as_ref()
+                    .and_then(Weak::upgrade)
+                    .map(|p| &unsafe { &*RefCell::as_ptr(&p) }.content),
             )
             .field("children", &self.children())
             .finish()
