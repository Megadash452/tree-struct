--- conflicted
+++ resolved
@@ -168,12 +168,8 @@
     }
 
     /// Pushes the **child** to the end of **self**'s *children*.
-<<<<<<< HEAD
-    pub fn append_child(self: Pin<&mut Self>, child: Tree<T>) {
-=======
     /// Also see [`Self::insert_child()`].
     pub fn append_child(self: Pin<&mut Self>, mut child: Tree<T>) {
->>>>>>> fb120d2f
         // Compiler ensures `self != child.root`.
         unsafe {
             let this = self.get_unchecked_mut();
@@ -259,8 +255,6 @@
     }
 }
 
-<<<<<<< HEAD
-=======
 impl<T: Debug> Node<T> {
     /// [`Debug`] the entire subtree (`self` and its **children**).
     #[inline]
@@ -272,12 +266,16 @@
     fn fmt(&self, f: &mut std::fmt::Formatter<'_>) -> std::fmt::Result {
         f.debug_struct("Node")
             .field("content", &self.content)
-            .field("children", &self.children().iter().map(|c| &c.content).collect::<Box<_>>())
+            .field("children", &self
+                .children()
+                .iter()
+                .map(|c| Ref::map(c.borrow(), |c| &c.content))
+                .collect::<Box<_>>()
+            )
             .finish()
     }
 }
 
->>>>>>> fb120d2f
 /// Can't implement the [`Default`] trait because a [`Node`] can't exist without being wrapped in a [`Pin`]ned pointer.
 impl<T: Default> Node<T> {
     #[allow(clippy::should_implement_trait)]
@@ -291,22 +289,4 @@
         self.content == other.content
     }
 }
-<<<<<<< HEAD
-impl<T: Eq> Eq for Node<T> {}
-impl<T: Debug> Debug for Node<T> {
-    fn fmt(&self, f: &mut std::fmt::Formatter<'_>) -> std::fmt::Result {
-        f.debug_struct("Node")
-            .field("content", &self.content)
-            .field(
-                "parent",
-                &self.parent.as_ref()
-                    .and_then(Weak::upgrade)
-                    .map(|p| &unsafe { &*RefCell::as_ptr(&p) }.content),
-            )
-            .field("children", &self.children())
-            .finish()
-    }
-}
-=======
-impl<T: Eq> Eq for Node<T> {}
->>>>>>> fb120d2f
+impl<T: Eq> Eq for Node<T> {}