#![doc = include_str!("../README.md")]
mod iter;
mod node;

pub use iter::{IterBFS, IterDFS};
pub use node::{Node, NodeBuilder};
use std::{
    fmt::Debug,
    pin::Pin,
    rc::{Rc, Weak as WeakRc},
    cell::RefCell,
};

pub type Strong<T> = Pin<Rc<RefCell<T>>>;
/// TODO: pin?
type Weak<T> = WeakRc<RefCell<T>>;

/// A Tree of [`Node`]s.
///
/// ### Ownership
/// When a [`Node`] method *returns* this type, it means it is **passing ownership** of the [`Node`]s.
///
/// When a [`Node`] method *asks* for this type as argument, it means it is **taking ownership** of the [`Node`]s.
/// 
/// Although [`Node`]s use shared ownership though [`Reference Counting`](Rc), a [`Tree`] implies more explicitly that the specific [`Node`] is owned.
pub struct Tree<T> {
    root: Strong<Node<T>>,
}
impl<T> Tree<T> {
    #[inline]
    pub fn builder(content: T) -> NodeBuilder<T> {
        NodeBuilder::new(content)
    }

    #[inline]
    pub fn root(&self) -> Strong<Node<T>> {
        Pin::clone(&self.root)
    }

    /// Iterate over all the [`Node`]s of the [`Tree`] using **Breadth-First Search**.
    /// Call [`IterBFS::new()`] to iterate from any arbitrary [`Node`].
    pub fn iter_bfs(&self) -> IterBFS<T> {
        IterBFS::new(self.root())
    }
    /// Iterate over all the [`Node`]s of the [`Tree`] using **Depth-First Search**.
    /// /// Call [`IterDFS::new()`] to iterate from any arbitrary [`Node`].
    pub fn iter_dfs(&self) -> IterDFS<T> {
        IterDFS::new(self.root())
    }
}

/* Only Tree should implement IntoIter because , semantically, it makes sense to iterate through a Tree, but doesn't make sense to iterate through a Node.
Node still has iter_bfs() and iter_dfs() in case the user wants to use it that way. */
impl<T> IntoIterator for &Tree<T> {
    type Item = Strong<Node<T>>;
    type IntoIter = IterBFS<T>;

    #[inline]
    fn into_iter(self) -> Self::IntoIter {
        self.iter_bfs()
    }
}

impl<T> From<NodeBuilder<T>> for Tree<T> {
    #[inline]
    fn from(builder: NodeBuilder<T>) -> Self {
        builder.build()
    }
}
impl<T> From<Strong<Node<T>>> for Tree<T> {
    #[inline]
    fn from(root: Strong<Node<T>>) -> Self {
        Tree { root }
    }
}
impl<T: Clone> Clone for Tree<T> {
    /// Clones the entire [`Tree`] by calling [`Node::clone_deep()`] on the **root**.
    fn clone(&self) -> Self {
        self.root().borrow().clone_deep()
    }
}
impl<T: PartialEq> PartialEq for Tree<T> {
    fn eq(&self, other: &Self) -> bool {
        self.root().borrow().eq(&*other.root().borrow())
    }
}
impl<T: Eq> Eq for Tree<T> {}
impl<T: Default> Default for Tree<T> {
    fn default() -> Self {
        NodeBuilder::default().build()
    }
}
impl<T: Debug> Debug for Tree<T> {
    fn fmt(&self, f: &mut std::fmt::Formatter<'_>) -> std::fmt::Result {
<<<<<<< HEAD
        f.debug_struct("Tree").field("root", &*self.root().borrow()).finish()
=======
        f.debug_struct("Tree")
            .field("root", &self.root().debug_tree())
            .finish()
    }
}

/// Obtained by calling [`Node::debug_tree()`].
pub struct DebugTree<'a, T: Debug> {
    root: &'a Node<T>,
}
impl<'a, T: Debug> Debug for DebugTree<'a, T> {
    fn fmt(&self, f: &mut std::fmt::Formatter<'_>) -> std::fmt::Result {
        f.debug_struct("Node")
            .field("content", &self.root.content)
            .field("children", &self.root.children().iter().map(|c| c.debug_tree()).collect::<Box<_>>())
            .finish()
>>>>>>> fb120d2f
    }
}<|MERGE_RESOLUTION|>--- conflicted
+++ resolved
@@ -8,7 +8,7 @@
     fmt::Debug,
     pin::Pin,
     rc::{Rc, Weak as WeakRc},
-    cell::RefCell,
+    cell::{RefCell, Ref},
 };
 
 pub type Strong<T> = Pin<Rc<RefCell<T>>>;
@@ -92,11 +92,8 @@
 }
 impl<T: Debug> Debug for Tree<T> {
     fn fmt(&self, f: &mut std::fmt::Formatter<'_>) -> std::fmt::Result {
-<<<<<<< HEAD
-        f.debug_struct("Tree").field("root", &*self.root().borrow()).finish()
-=======
         f.debug_struct("Tree")
-            .field("root", &self.root().debug_tree())
+            .field("root", &self.root().borrow().debug_tree())
             .finish()
     }
 }
@@ -109,8 +106,12 @@
     fn fmt(&self, f: &mut std::fmt::Formatter<'_>) -> std::fmt::Result {
         f.debug_struct("Node")
             .field("content", &self.root.content)
-            .field("children", &self.root.children().iter().map(|c| c.debug_tree()).collect::<Box<_>>())
+            .field("children", &self.root
+                .children()
+                .iter()
+                .map(|c| Ref::map(c.borrow(), |c| &c.content))
+                .collect::<Box<_>>()
+            )
             .finish()
->>>>>>> fb120d2f
     }
 }