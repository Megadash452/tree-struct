#![doc = include_str!("../README.md")]
mod iter;
mod node;

pub use iter::{IterBFS, IterDFS};
pub use node::{Node, NodeBuilder};
use node::InnerNode;
use std::{
    fmt::Debug,
    pin::Pin,
    rc::{Rc, Weak as WeakRc},
    cell::{RefCell, Ref, RefMut},
};

/// TODO: pin?
type Weak<T> = WeakRc<RefCell<T>>;

/// A Tree of [`Node`]s.
/// The root of the Tree has *no parent*.
///
/// ### Ownership
/// When a [`Node`] method *returns* this type, it means it is **passing ownership** of the [`Node`]s.
///
/// When a [`Node`] method *asks* for this type as argument, it means it is **taking ownership** of the [`Node`]s.
/// 
/// Although [`Node`]s use shared ownership though [`Reference Counting`](Rc), a [`Tree`] implies more explicitly that the specific [`Node`] is owned.
#[derive(Default, PartialEq, Eq)]
pub struct Tree<T> {
    root: Node<T>,
}
impl<T> Tree<T> {
    #[inline]
    pub fn builder(content: T) -> NodeBuilder<T> {
        NodeBuilder::new(content)
    }

    #[inline]
    pub fn root(&self) -> Node<T> {
        self.root.ref_clone()
    }

    /// Iterate over all the [`Node`]s of the [`Tree`] using **Breadth-First Search**.
    pub fn iter_bfs(&self) -> IterBFS<T> {
        IterBFS::new(self.root())
    }
    /// Iterate over all the [`Node`]s of the [`Tree`] using **Depth-First Search**.
    pub fn iter_dfs(&self) -> IterDFS<T> {
        IterDFS::new(self.root())
    }
}

/* Only Tree should implement IntoIter because , semantically, it makes sense to iterate through a Tree, but doesn't make sense to iterate through a Node.
Node still has iter_bfs() and iter_dfs() in case the user wants to use it that way. */
impl<T> IntoIterator for &Tree<T> {
    type Item = Node<T>;
    type IntoIter = IterBFS<T>;

    #[inline]
    fn into_iter(self) -> Self::IntoIter {
        self.iter_bfs()
    }
}

impl<T> From<NodeBuilder<T>> for Tree<T> {
    #[inline]
    fn from(builder: NodeBuilder<T>) -> Self {
        builder.build()
    }
}
<<<<<<< HEAD
impl<T: Default> Default for Tree<T> {
    fn default() -> Self {
        NodeBuilder::default().build()
    }
}
impl<T: Clone> Clone for Tree<T> {
    /// Clones the entire [`Tree`] by calling [`Node::clone_deep()`] on the **root**.
    fn clone(&self) -> Self {
        self.root().clone_deep()
    }
}
impl<T: PartialEq> PartialEq for Tree<T> {
    fn eq(&self, other: &Self) -> bool {
        self.root().eq(other.root())
    }
}
impl<T: Eq> Eq for Tree<T> {}
=======
impl<T: Clone> Clone for Tree<T> {
    /// Clones the entire [`Tree`] by calling [`Node::clone_deep()`] on the **root**.
    fn clone(&self) -> Self {
        self.root.clone_deep()
    }
}
>>>>>>> 0d3038cc
impl<T: Debug> Debug for Tree<T> {
    fn fmt(&self, f: &mut std::fmt::Formatter<'_>) -> std::fmt::Result {
        f.debug_struct("Tree")
            .field("root", &self.root().debug_tree())
            .finish()
    }
}

/// Obtained by calling [`Node::debug_tree()`].
pub struct DebugTree<'a, T: Debug> {
    root: Ref<'a, InnerNode<T>>,
}
impl<'a, T: Debug> Debug for DebugTree<'a, T> {
    fn fmt(&self, f: &mut std::fmt::Formatter<'_>) -> std::fmt::Result {
        f.debug_struct("Node")
            .field("content", &self.root.content)
<<<<<<< HEAD
            .field(
                "children",
                &self
                    .root
                    .children()
                    .iter()
                    .map(|c| c.debug_tree())
                    .collect::<Box<_>>(),
=======
            .field("children", &self.root
                .children
                .iter()
                .map(|c| c.debug_tree())
                .collect::<Box<_>>()
>>>>>>> 0d3038cc
            )
            .finish()
    }
}<|MERGE_RESOLUTION|>--- conflicted
+++ resolved
@@ -1,19 +1,15 @@
 #![doc = include_str!("../README.md")]
 mod iter;
 mod node;
+#[cfg(feature = "rc")]
+pub mod rc;
 
 pub use iter::{IterBFS, IterDFS};
 pub use node::{Node, NodeBuilder};
-use node::InnerNode;
-use std::{
-    fmt::Debug,
-    pin::Pin,
-    rc::{Rc, Weak as WeakRc},
-    cell::{RefCell, Ref, RefMut},
-};
+use std::{fmt::Debug, pin::Pin, ptr::NonNull};
 
-/// TODO: pin?
-type Weak<T> = WeakRc<RefCell<T>>;
+type Owned<T> = Pin<Box<T>>;
+type Parent<T> = NonNull<T>;
 
 /// A Tree of [`Node`]s.
 /// The root of the Tree has *no parent*.
@@ -22,11 +18,8 @@
 /// When a [`Node`] method *returns* this type, it means it is **passing ownership** of the [`Node`]s.
 ///
 /// When a [`Node`] method *asks* for this type as argument, it means it is **taking ownership** of the [`Node`]s.
-/// 
-/// Although [`Node`]s use shared ownership though [`Reference Counting`](Rc), a [`Tree`] implies more explicitly that the specific [`Node`] is owned.
-#[derive(Default, PartialEq, Eq)]
 pub struct Tree<T> {
-    root: Node<T>,
+    root: Owned<Node<T>>,
 }
 impl<T> Tree<T> {
     #[inline]
@@ -34,15 +27,68 @@
         NodeBuilder::new(content)
     }
 
-    #[inline]
-    pub fn root(&self) -> Node<T> {
-        self.root.ref_clone()
+    pub fn root(&self) -> &Node<T> {
+        self.root.as_ref().get_ref()
+    }
+    pub fn root_mut(&mut self) -> Pin<&mut Node<T>> {
+        self.root.as_mut()
     }
 
+    /// Removes the **descendant** of the **root [`Node`]** from the [`Tree`], and returns the *detached [`Node`]* with ownership (aka a [`Tree`]).
+    ///
+    /// Returns [`None`] if it is not a **descendant** of the **root**, or **root** [`is_same_as`](Node::is_same_as()) **descendant**.
+    ///
+    /// This function can only be called from the **root [`Node`]**.
+    ///
+    /// **descendant** must be a *NonNull pointer* (obtained from [`Node::ptr`]) because, if it was a reference,
+    /// the borrow checker will consider the entire [`Tree`] to be *immutably borrowed* (including *self*).
+    /// The **descendant** pointer passed to this function will remain valid because it is [`Pin`]ned.
+    ///
+    /// # Example
+    /// ```
+    /// # use tree_struct::Node;
+    /// # let mut tree = Node::builder(0).child(Node::builder(1)).child(Node::builder(2)).build();
+    /// let target = tree.root().children()[1].ptr();
+    /// let detached = tree.detach_descendant(target).unwrap();
+    /// assert!(detached.root().is_same_as(target));
+    /// ```
+    #[inline]
+    pub fn detach_descendant(&mut self, descendant: NonNull<Node<T>>) -> Option<Self> {
+        self.root_mut().detach_descendant(descendant)
+    }
+
+    /// Mutably borrows a **descendant** of the [`Tree`]'s **root [`Node`]** as `mutable`.
+    /// See [Mutable Iterators section](self#iterators-for-mutable-nodes) for why obtaining a `&mut Node` was implemented this way.
+    ///
+    /// Returns [`None`] if it is not a **descendant** of the **root**, or **root** [`is_same_as`](Node::is_same_as()) **descendant**.
+    ///
+    /// This function can be used to *mutably borrow* a [`Node`] obtained by a [`Node iterator`](IterBFS).
+    ///
+    /// **descendant** must be a *NonNull pointer* (obtained from [`Node::ptr`]) because, if it was a reference,
+    /// the borrow checker will consider the entire [`Tree`] to be *immutably borrowed* (including *self*).
+    /// The **descendant** pointer passed to this function will remain valid because it is [`Pin`]ned.
+    ///
+    /// # Example
+    /// ```
+    /// # use tree_struct::Node;
+    /// # let mut tree = Node::builder('a').child(Node::builder('b').child(Node::builder('c'))).build();
+    /// let target = tree.iter_bfs().find(|n| n.content == 'c').unwrap().ptr();
+    /// let borrowed = tree.borrow_descendant(target).unwrap();
+    /// assert!(borrowed.is_same_as(target));
+    /// ```
+    ///
+    /// It should be enough to assert that the whole [`Tree`] is `mut`, so by extension the **descendant** is also `mut`.
+    #[inline]
+    pub fn borrow_descendant(&mut self, descendant: NonNull<Node<T>>) -> Option<Pin<&mut Node<T>>> {
+        self.root_mut().borrow_descendant(descendant)
+    }
+
+    #[inline]
     /// Iterate over all the [`Node`]s of the [`Tree`] using **Breadth-First Search**.
     pub fn iter_bfs(&self) -> IterBFS<T> {
         IterBFS::new(self.root())
     }
+    #[inline]
     /// Iterate over all the [`Node`]s of the [`Tree`] using **Depth-First Search**.
     pub fn iter_dfs(&self) -> IterDFS<T> {
         IterDFS::new(self.root())
@@ -51,9 +97,9 @@
 
 /* Only Tree should implement IntoIter because , semantically, it makes sense to iterate through a Tree, but doesn't make sense to iterate through a Node.
 Node still has iter_bfs() and iter_dfs() in case the user wants to use it that way. */
-impl<T> IntoIterator for &Tree<T> {
-    type Item = Node<T>;
-    type IntoIter = IterBFS<T>;
+impl<'a, T> IntoIterator for &'a Tree<T> {
+    type Item = &'a Node<T>;
+    type IntoIter = IterBFS<'a, T>;
 
     #[inline]
     fn into_iter(self) -> Self::IntoIter {
@@ -67,7 +113,6 @@
         builder.build()
     }
 }
-<<<<<<< HEAD
 impl<T: Default> Default for Tree<T> {
     fn default() -> Self {
         NodeBuilder::default().build()
@@ -85,14 +130,6 @@
     }
 }
 impl<T: Eq> Eq for Tree<T> {}
-=======
-impl<T: Clone> Clone for Tree<T> {
-    /// Clones the entire [`Tree`] by calling [`Node::clone_deep()`] on the **root**.
-    fn clone(&self) -> Self {
-        self.root.clone_deep()
-    }
-}
->>>>>>> 0d3038cc
 impl<T: Debug> Debug for Tree<T> {
     fn fmt(&self, f: &mut std::fmt::Formatter<'_>) -> std::fmt::Result {
         f.debug_struct("Tree")
@@ -103,13 +140,12 @@
 
 /// Obtained by calling [`Node::debug_tree()`].
 pub struct DebugTree<'a, T: Debug> {
-    root: Ref<'a, InnerNode<T>>,
+    root: &'a Node<T>,
 }
 impl<'a, T: Debug> Debug for DebugTree<'a, T> {
     fn fmt(&self, f: &mut std::fmt::Formatter<'_>) -> std::fmt::Result {
         f.debug_struct("Node")
             .field("content", &self.root.content)
-<<<<<<< HEAD
             .field(
                 "children",
                 &self
@@ -118,13 +154,6 @@
                     .iter()
                     .map(|c| c.debug_tree())
                     .collect::<Box<_>>(),
-=======
-            .field("children", &self.root
-                .children
-                .iter()
-                .map(|c| c.debug_tree())
-                .collect::<Box<_>>()
->>>>>>> 0d3038cc
             )
             .finish()
     }
