[package]
name = "tree-struct"
version = "0.1.1"
edition = "2021"
repository = "https://github.com/Megadash452/tree-struct"
readme = "README.md"
description = "A general-purpose Tree implementation in Rust"
license = "MIT"

# See more keys and their definitions at https://doc.rust-lang.org/cargo/reference/manifest.html

[dependencies]
<<<<<<< HEAD
ptrplus = { version = "2.1.0", default-features = false }

[features]
rc = []
=======
parking_lot = "0.12.1"
>>>>>>> 0e9a5c33
<|MERGE_RESOLUTION|>--- conflicted
+++ resolved
@@ -10,11 +10,10 @@
 # See more keys and their definitions at https://doc.rust-lang.org/cargo/reference/manifest.html
 
 [dependencies]
-<<<<<<< HEAD
 ptrplus = { version = "2.1.0", default-features = false }
+parking_lot = "0.12.1"
+cfg-if = "1.0.0"
 
 [features]
 rc = []
-=======
-parking_lot = "0.12.1"
->>>>>>> 0e9a5c33
+arc = ["rc"]